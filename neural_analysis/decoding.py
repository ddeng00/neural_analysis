from collections import defaultdict
from os import cpu_count
import multiprocessing as mp
from functools import partial
from itertools import product

import numpy as np
import numpy.typing as npt
import pandas as pd
from sklearn.preprocessing import StandardScaler
from sklearn.svm import LinearSVC
from sklearn.model_selection import (
    cross_val_score,
    cross_validate,
    BaseCrossValidator,
    StratifiedKFold,
    LeaveOneGroupOut,
)
from sklearn.pipeline import Pipeline
from tqdm.auto import tqdm
from tqdm.contrib.concurrent import process_map

from .utils import group_df_by


<<<<<<< HEAD
def pseudo_pop_decode_var_cross_cond(
    data: pd.DataFrame,
    spike_rate_cols: str | list[str],
    variable_col: str,
    condition_col: str,
    neuron_col: str,
    min_trials: int | None = None,
    n_pseudo: int = 250,
    subsample_ratio: float = 1.0,
    n_permute: int = 10,
    n_jobs: int = -1,
) -> pd.DataFrame | tuple[pd.DataFrame, pd.DataFrame]:

    # check input
    if isinstance(spike_rate_cols, str):
        spike_rate_cols = [spike_rate_cols]
    if n_jobs == -1:
        n_jobs = cpu_count()
    elif n_jobs < 1:
        raise ValueError("Invalid n_jobs.")
    n_jobs = min(n_jobs, cpu_count())

    # group unique conditions by variable
    vc1, vc2 = [
        v[condition_col].unique().tolist()
        for v in group_df_by(data, variable_col).values()
    ]

    # pre-processing
    if min_trials is None:
        min_trials = (
            data.groupby([variable_col, condition_col])
            .value_counts([neuron_col])
            .groupby(neuron_col)
            .min()
            .min()
        )
    data = group_df_by(data, neuron_col)
=======
# def _pseudo_pop_decode_var_cross_cond_helper(
#     data,
#     spike_rate_cols,
#     variable_col,
#     condition_col,
#     min_trials,
#     subsample_ratio,
#     n_permute,
# ):

#     # initialize variables
#     accuracies = defaultdict(list)
#     null_accuracies = defaultdict(list)

#     # define decoding model
#     model = Pipeline(
#         [
#             ("scaler", StandardScaler()),
#             ("clf", LinearSVC()),
#         ]
#     )
#     cv = LeaveOneGroupOut()

#     # generate random pseudo-population
#     pseudo = {
#         neuron: df.groupby([variable_col, condition_col])
#         .sample(n=min_trials)
#         .reset_index(drop=True)
#         for neuron, df in data.items()
#     }

#     # select random subset of neurons
#     neurons = list(pseudo.keys())
#     if subsample_ratio < 1:
#         to_remove = np.random.choice(
#             neurons,
#             size=int((1 - subsample_ratio) * len(neurons)),
#             replace=False,
#         )
#         pseudo = {
#             neuron: df for neuron, df in pseudo.items() if neuron not in to_remove
#         }

#     # estimate accuracies across conditions for each spike window
#     for window in spike_rate_cols:
#         # gather base data
#         X_base, y, groups = {}, None, None
#         for neuron, df in pseudo.items():
#             X_base[neuron] = np.asarray(df[window])
#             if y is None:
#                 y = df[variable_col]
#             if groups is None:
#                 groups = df[condition_col]
#         X_base = pd.DataFrame(X_base)

#     pass


# def pseudo_pop_decode_var_cross_cond(
#     data: pd.DataFrame,
#     spike_rate_cols: str | list[str],
#     variable_col: str,
#     condition_col: str,
#     neuron_col: str,
#     min_trials: int | None = None,
#     n_pseudo: int = 250,
#     subsample_ratio: float = 1.0,
#     n_permute: int = 10,
#     show_progress: bool = True,
#     show_accuracy: bool = False,
#     return_weights: bool = False,
#     n_jobs: int = -1,
# ) -> pd.DataFrame | tuple[pd.DataFrame, pd.DataFrame]:

#     # check input
#     if isinstance(spike_rate_cols, str):
#         spike_rate_cols = [spike_rate_cols]

#     # pre-processing
#     if min_trials is None:
#         min_trials = (
#             data.groupby(variable_col)
#             .value_counts([neuron_col])
#             .groupby(neuron_col)
#             .min()
#             .min()
#         )
#     data = group_df_by(data, neuron_col)

#     # initialize
#     accuracies = defaultdict(list)
#     null_accuracies = defaultdict(list)

#     # start analysis
#     pass


def _pseudo_pop_decode_var_cross_time_helper(
    data,
    spike_rate_cols,
    variable_col,
    min_trials,
    subsample_ratio,
    n_permute,
    skip_self,
):
>>>>>>> ae9f4d86

    # initialize variables
    accuracies = defaultdict(list)
    null_accuracies = defaultdict(list)

<<<<<<< HEAD
    # start analysis
    with mp.Pool(n_jobs) as pool:
        pbar = tqdm(total=n_pseudo)
        results = []
        func = partial(
            _cross_cond_helper,
            data,
            spike_rate_cols,
            variable_col,
            condition_col,
            min_trials,
            subsample_ratio,
            n_permute,
            vc1,
            vc2,
        )
        for result in pool.imap_unordered(func, range(n_pseudo)):
            results.append(result)
            pbar.update()
=======
    # define decoding model
    model = Pipeline(
        [
            ("scaler", StandardScaler()),
            ("clf", LinearSVC()),
        ]
    )
    cv = StratifiedKFold()

    # generate random pseudo-population
    pseudo = {
        neuron: df.groupby(variable_col).sample(n=min_trials).reset_index(drop=True)
        for neuron, df in data.items()
    }

    # select random subset of neurons
    neurons = list(pseudo.keys())
    if subsample_ratio < 1:
        to_remove = np.random.choice(
            neurons,
            size=int((1 - subsample_ratio) * len(neurons)),
            replace=False,
        )
        pseudo = {
            neuron: df for neuron, df in pseudo.items() if neuron not in to_remove
        }

    # estimate accuracies across each pair of spike windows
    for window1 in spike_rate_cols:
        # gather base data
        X_base, y = {}, None
        for neuron, df in pseudo.items():
            X_base[neuron] = np.asarray(df[window1])
            if y is None:
                y = df[variable_col]
        X_base = pd.DataFrame(X_base)

        # estimate accuracies for each other spike window
        for window2 in spike_rate_cols:
            if skip_self and window1 == window2:
                continue

            name = f"{window1} → {window2}"

            # gather comparison data
            X_other = {}
            for neuron, df in pseudo.items():
                X_other[neuron] = np.asarray(df[window2])
            X_other = pd.DataFrame(X_other)
>>>>>>> ae9f4d86

    # gather results
    for acc, null in results:
        for k, v in acc.items():
            accuracies[k].extend(v)
        for k, v in null.items():
            null_accuracies[k].extend(v)

    # convert results to dataframe
    accuracies = pd.DataFrame(accuracies)
    if n_permute > 0:
        null_accuracies = pd.DataFrame(null_accuracies)

    # return results
    if n_permute > 0:
        return accuracies, null_accuracies
    else:
        return accuracies


def pseudo_pop_decode_var_cross_temp(
    data: pd.DataFrame,
    spike_rate_cols: list[str],
    variable_col: str,
    neuron_col: str,
    min_trials: int | None = None,
    n_pseudo: int = 250,
    subsample_ratio: float = 1.0,
    n_permute: int = 10,
    skip_self: bool = False,
    n_jobs: int = -1,
) -> pd.DataFrame | tuple[pd.DataFrame, pd.DataFrame]:
    """
    Estimate variable decoding generalizability across time based on pseudo-populations of neurons.

    Parameters
    ----------
    data : pd.DataFrame
        Dataframe containing spike rates, variable values, and neuron identities.
    spike_rate_cols : str or list[str]
        Column name(s) of spike rates in data.
    variable_col : str
        Column name of variable values in data.
    neuron_col : str
        Column name of neuron identities in data.
    min_trials : int or None, default=None
        Minimum number of trials to include in each pseudo-population.
    n_pseudo : int, default=250
        Number of random pseudo-populations to construct.
    subsample_ratio : float, default=0.75
        Ratio of neurons to include in pseudo-population.
    n_permute : int, default=10
        Number of permutation tests to perform for each pseudo-population.
        If 0, no permuatation test will be performed.
    skip_self : bool, default=True
        Whether to skip self-comparisons.
    n_jobs : int, default=-1
        Number of jobs to run in parallel.

    Returns
    -------
    accuracies : pd.DataFrame
        Dataframe of decoding accuracies.
    null_accuracies : pd.DataFrame
        Dataframe of null distribution accuracies.
        Only returned if permutation tests are performed.
    weights : pd.DataFrame
        Dataframe of neuron weights.
        Only returned if return_weights is True.
    """

    # check input
    if len(spike_rate_cols) < 2:
        raise ValueError("At least two spike rate columns are required.")
    if n_jobs == -1:
        n_jobs = cpu_count()
    elif n_jobs < 1:
        raise ValueError("Invalid n_jobs.")
    n_jobs = min(n_jobs, cpu_count())

    # pre-processing
    if min_trials is None:
        min_trials = (
            data.groupby(variable_col)
            .value_counts([neuron_col])
            .groupby(neuron_col)
            .min()
            .min()
        )
    data = group_df_by(data, neuron_col)

    # initialize variables
    accuracies = defaultdict(list)
    null_accuracies = defaultdict(list)

    # start analysis
<<<<<<< HEAD
    with mp.Pool(n_jobs) as pool:
        pbar = tqdm(total=n_pseudo)
        results = []
        func = partial(
            _cross_temp_helper,
            data,
            spike_rate_cols,
            variable_col,
            min_trials,
            subsample_ratio,
            n_permute,
            skip_self,
        )
        for result in pool.imap_unordered(func, range(n_pseudo)):
            results.append(result)
            pbar.update()
=======
    results = process_map(
        _pseudo_pop_decode_var_cross_time_helper,
        [data] * n_pseudo,
        [spike_rate_cols] * n_pseudo,
        [variable_col] * n_pseudo,
        [min_trials] * n_pseudo,
        [subsample_ratio] * n_pseudo,
        [n_permute] * n_pseudo,
        [skip_self] * n_pseudo,
        max_workers=cpu_count() if n_jobs == -1 else n_jobs,
    )
>>>>>>> ae9f4d86

    # gather results
    for acc, null in results:
        for k, v in acc.items():
            accuracies[k].extend(v)
        for k, v in null.items():
            null_accuracies[k].extend(v)

    # convert results to dataframe
    accuracies = pd.DataFrame(accuracies)
    if n_permute > 0:
        null_accuracies = pd.DataFrame(null_accuracies)

    # return results
    if n_permute > 0:
        return accuracies, null_accuracies
    else:
        return accuracies


def pseudo_pop_decode_var(
    data: pd.DataFrame,
    spike_rate_cols: str | list[str],
    variable_col: str,
    neuron_col: str,
    min_trials: int | None = None,
    n_pseudo: int = 250,
    subsample_ratio: float = 1.0,
    n_splits: int = 5,
    n_permute: int = 10,
    show_progress: bool = True,
    show_accuracy: bool = False,
    return_weights: bool = False,
    n_jobs: int = -1,
) -> (
    pd.DataFrame
    | tuple[pd.DataFrame, pd.DataFrame]
    | tuple[pd.DataFrame, pd.DataFrame, pd.DataFrame]
):
    """
    Estimate variable decoding accuracy based on pseudo-populations of neurons.

    Parameters
    ----------
    data : pd.DataFrame
        Dataframe containing spike rates, variable values, and neuron identities.
    spike_rate_cols : str or list[str]
        Column name(s) of spike rates in data.
    variable_col : str
        Column name of variable values in data.
    neuron_col : str
        Column name of neuron identities in data.
    min_trials : int or None, default=None
        Minimum number of trials to include in each pseudo-population.
    n_pseudo : int, default=250
        Number of random pseudo-populations to construct.
    subsample_ratio : float, default=0.75
        Ratio of neurons to include in pseudo-population.
    n_splits : int, default=5
        Number of cross-validation splits to use.
    n_permute : int, default=10
        Number of permutation tests to perform for each pseudo-population.
        If 0, no permuatation test will be performed.
    show_progress : bool, default=True
        Whether to show progress bar.
    show_accuracy : bool, default=True
        Whether to show decoding accuracy.
        Ignored if show_progress is False.
    return_weights : bool, default=False
        Whether to return neuron weights.
    n_jobs : int, default=-1
        Number of jobs to run in parallel.

    Returns
    -------
    accuracies : pd.DataFrame
        Dataframe of decoding accuracies.
    null_accuracies : pd.DataFrame
        Dataframe of null distribution accuracies.
        Only returned if permutation tests are performed.
    weights : pd.DataFrame
        Dataframe of neuron weights.
        Only returned if return_weights is True.
    """

    # check input
    if isinstance(spike_rate_cols, str):
        spike_rate_cols = [spike_rate_cols]

    # define decoding model
    model = Pipeline(
        [
            ("scaler", StandardScaler()),
            ("clf", LinearSVC()),
        ]
    )
    cv = StratifiedKFold(n_splits=n_splits)

    # pre-processing
    if min_trials is None:
        min_trials = (
            data.groupby(variable_col)
            .value_counts([neuron_col])
            .groupby(neuron_col)
            .min()
            .min()
        )
    data = group_df_by(data, neuron_col)

    # initialize variables
    accuracies = defaultdict(list)
    null_accuracies = defaultdict(list)
    weights = defaultdict(list)

    # start analysis
    acc_ave = {}
    with tqdm(total=n_pseudo * len(spike_rate_cols), disable=not show_progress) as pbar:
        for i in range(n_pseudo):
            # generate random pseudo-population
            pseudo = {
                neuron: df.groupby(variable_col)
                .sample(n=min_trials)
                .reset_index(drop=True)
                for neuron, df in data.items()
            }

            # select random subset of neurons
            neurons = list(pseudo.keys())
            if subsample_ratio < 1:
                to_remove = np.random.choice(
                    neurons,
                    size=int((1 - subsample_ratio) * len(neurons)),
                    replace=False,
                )
                pseudo = {
                    neuron: df
                    for neuron, df in pseudo.items()
                    if neuron not in to_remove
                }

            # estimate accuracies for each spike window
            for window in spike_rate_cols:
                # gather data
                X, y = {}, None
                for neuron, df in pseudo.items():
                    X[neuron] = np.asarray(df[window])
                    if y is None:
                        y = df[variable_col]
                X = pd.DataFrame(X)

                # cross-validate
                cv_results = cross_validate(
                    model, X, y, cv=cv, n_jobs=n_jobs, return_estimator=True
                )
                cv_accuracies = cv_results["test_score"]
                accuracies[window].extend(cv_accuracies)
                if return_weights:
                    cv_weights = [
                        pd.Series(cv_model["clf"].coef_[0], index=X.columns)
                        for cv_model in cv_results["estimator"]
                    ]
                    weights[window].extend(cv_weights)

                # perform permutation tests
                for _ in range(n_permute):
                    null_scores = cross_val_score(
                        model,
                        X,
                        np.random.permutation(y),
                        cv=cv,
                        n_jobs=n_jobs,
                    )
                    null_accuracies[window].extend(null_scores)

                # update progress bar
                if show_progress:
                    if show_accuracy and i % 25 == 0:
                        acc_ave[window] = np.mean(accuracies[window])
                    pbar.update()

            if show_progress:
                progress = {
                    "n_trials": min_trials,
                    "n_selected": f"{len(X.columns)}/{len(neurons)}",
                }
                if show_accuracy:
                    progress.update(acc_ave)
                pbar.set_postfix(progress)

    # convert results to dataframe
    accuracies = pd.DataFrame(accuracies)
    if n_permute > 0:
        null_accuracies = pd.DataFrame(null_accuracies)
    if return_weights:
        tmp = []
        for k, v in weights.items():
            v = pd.concat(v, axis=1).T
            v["window"] = k
            tmp.append(v)
        weights = pd.concat(tmp)

    # return results
    if n_permute > 0 and return_weights:
        return accuracies, null_accuracies, weights
    elif n_permute > 0:
        return accuracies, null_accuracies
    elif return_weights:
        return accuracies, weights
    else:
        return accuracies


def _cross_cond_helper(
    data,
    spike_rate_cols,
    variable_col,
    condition_col,
    min_trials,
    subsample_ratio,
    n_permute,
    vc1,
    vc2,
    *args,
):

    # initialize variables
    accuracies = defaultdict(list)
    null_accuracies = defaultdict(list)

    # define decoding model
    model = Pipeline(
        [
            ("scaler", StandardScaler()),
            ("clf", LinearSVC()),
        ]
    )

    # generate random pseudo-population
    pseudo = {
        neuron: df.groupby([variable_col, condition_col])
        .sample(n=min_trials)
        .reset_index(drop=True)
        for neuron, df in data.items()
    }

    # select random subset of neurons
    neurons = list(pseudo.keys())
    if subsample_ratio < 1:
        to_remove = np.random.choice(
            neurons,
            size=int((1 - subsample_ratio) * len(neurons)),
            replace=False,
        )
        pseudo = {
            neuron: df for neuron, df in pseudo.items() if neuron not in to_remove
        }

    for period in spike_rate_cols:
        # gather base data
        X, y, cond = {}, None, None
        for neuron, df in pseudo.items():
            X[neuron] = np.asarray(df[period])
            if y is None:
                y = df[variable_col]
            if cond is None:
                cond = df[condition_col]
        X = pd.DataFrame(X)

        # estimate accuracies for each cross-condition split
        for c1, c2 in product(vc1, vc2):
            test_idx = (cond == c1) | (cond == c2)
            X_test, y_test = X[test_idx], y[test_idx]
            X_train, y_train = X[~test_idx], y[~test_idx]
            model.fit(X_train, y_train)
            accuracy = model.score(X_test, y_test)
            accuracies[period].append(accuracy)

            # perform permutation tests
            for _ in range(n_permute):
                X_test_perm = X_test.sample(frac=1, axis=1)
                X_test_perm.columns = X_test.columns
                null_accuracy = model.score(X_test_perm, y_test)
                null_accuracies[period].append(null_accuracy)

    return accuracies, null_accuracies


def _cross_temp_helper(
    data,
    spike_rate_cols,
    variable_col,
    min_trials,
    subsample_ratio,
    n_permute,
    skip_self,
    *args,
):

    # initialize variables
    accuracies = defaultdict(list)
    null_accuracies = defaultdict(list)

    # define decoding model
    model = Pipeline(
        [
            ("scaler", StandardScaler()),
            ("clf", LinearSVC()),
        ]
    )
    cv = StratifiedKFold()

    # generate random pseudo-population
    pseudo = {
        neuron: df.groupby(variable_col).sample(n=min_trials).reset_index(drop=True)
        for neuron, df in data.items()
    }

    # select random subset of neurons
    neurons = list(pseudo.keys())
    if subsample_ratio < 1:
        to_remove = np.random.choice(
            neurons,
            size=int((1 - subsample_ratio) * len(neurons)),
            replace=False,
        )
        pseudo = {
            neuron: df for neuron, df in pseudo.items() if neuron not in to_remove
        }

    # estimate accuracies across each pair of spike windows
    for window1 in spike_rate_cols:
        # gather base data
        X_base, y = {}, None
        for neuron, df in pseudo.items():
            X_base[neuron] = np.asarray(df[window1])
            if y is None:
                y = df[variable_col]
        X_base = pd.DataFrame(X_base)

        # estimate accuracies for each other spike window
        for window2 in spike_rate_cols:
            if skip_self and window1 == window2:
                continue

            name = f"{window1} → {window2}"

            # gather comparison data
            X_other = {}
            for neuron, df in pseudo.items():
                X_other[neuron] = np.asarray(df[window2])
            X_other = pd.DataFrame(X_other)

            # cross-temporal cross-validate
            for train_idx, test_idx in cv.split(X_base, y):
                X_train = X_base.iloc[train_idx]
                X_test = X_other.iloc[test_idx]
                model.fit(X_train, y.iloc[train_idx])
                accuracy = model.score(X_test, y.iloc[test_idx])
                accuracies[name].append(accuracy)

                # perform permutation tests
                for _ in range(n_permute):
                    y_perm = np.random.permutation(y)
                    for train_idx, test_idx in cv.split(X_base, y_perm):
                        X_train = X_base.iloc[train_idx]
                        X_test = X_other.iloc[test_idx]
                        model.fit(X_train, y_perm.iloc[train_idx])
                        null_accuracy = model.score(X_test, y_perm.iloc[test_idx])
                        null_accuracies[name].append(null_accuracy)

    return accuracies, null_accuracies<|MERGE_RESOLUTION|>--- conflicted
+++ resolved
@@ -23,7 +23,6 @@
 from .utils import group_df_by
 
 
-<<<<<<< HEAD
 def pseudo_pop_decode_var_cross_cond(
     data: pd.DataFrame,
     spike_rate_cols: str | list[str],
@@ -62,120 +61,11 @@
             .min()
         )
     data = group_df_by(data, neuron_col)
-=======
-# def _pseudo_pop_decode_var_cross_cond_helper(
-#     data,
-#     spike_rate_cols,
-#     variable_col,
-#     condition_col,
-#     min_trials,
-#     subsample_ratio,
-#     n_permute,
-# ):
-
-#     # initialize variables
-#     accuracies = defaultdict(list)
-#     null_accuracies = defaultdict(list)
-
-#     # define decoding model
-#     model = Pipeline(
-#         [
-#             ("scaler", StandardScaler()),
-#             ("clf", LinearSVC()),
-#         ]
-#     )
-#     cv = LeaveOneGroupOut()
-
-#     # generate random pseudo-population
-#     pseudo = {
-#         neuron: df.groupby([variable_col, condition_col])
-#         .sample(n=min_trials)
-#         .reset_index(drop=True)
-#         for neuron, df in data.items()
-#     }
-
-#     # select random subset of neurons
-#     neurons = list(pseudo.keys())
-#     if subsample_ratio < 1:
-#         to_remove = np.random.choice(
-#             neurons,
-#             size=int((1 - subsample_ratio) * len(neurons)),
-#             replace=False,
-#         )
-#         pseudo = {
-#             neuron: df for neuron, df in pseudo.items() if neuron not in to_remove
-#         }
-
-#     # estimate accuracies across conditions for each spike window
-#     for window in spike_rate_cols:
-#         # gather base data
-#         X_base, y, groups = {}, None, None
-#         for neuron, df in pseudo.items():
-#             X_base[neuron] = np.asarray(df[window])
-#             if y is None:
-#                 y = df[variable_col]
-#             if groups is None:
-#                 groups = df[condition_col]
-#         X_base = pd.DataFrame(X_base)
-
-#     pass
-
-
-# def pseudo_pop_decode_var_cross_cond(
-#     data: pd.DataFrame,
-#     spike_rate_cols: str | list[str],
-#     variable_col: str,
-#     condition_col: str,
-#     neuron_col: str,
-#     min_trials: int | None = None,
-#     n_pseudo: int = 250,
-#     subsample_ratio: float = 1.0,
-#     n_permute: int = 10,
-#     show_progress: bool = True,
-#     show_accuracy: bool = False,
-#     return_weights: bool = False,
-#     n_jobs: int = -1,
-# ) -> pd.DataFrame | tuple[pd.DataFrame, pd.DataFrame]:
-
-#     # check input
-#     if isinstance(spike_rate_cols, str):
-#         spike_rate_cols = [spike_rate_cols]
-
-#     # pre-processing
-#     if min_trials is None:
-#         min_trials = (
-#             data.groupby(variable_col)
-#             .value_counts([neuron_col])
-#             .groupby(neuron_col)
-#             .min()
-#             .min()
-#         )
-#     data = group_df_by(data, neuron_col)
-
-#     # initialize
-#     accuracies = defaultdict(list)
-#     null_accuracies = defaultdict(list)
-
-#     # start analysis
-#     pass
-
-
-def _pseudo_pop_decode_var_cross_time_helper(
-    data,
-    spike_rate_cols,
-    variable_col,
-    min_trials,
-    subsample_ratio,
-    n_permute,
-    skip_self,
-):
->>>>>>> ae9f4d86
 
     # initialize variables
     accuracies = defaultdict(list)
     null_accuracies = defaultdict(list)
 
-<<<<<<< HEAD
     # start analysis
     with mp.Pool(n_jobs) as pool:
         pbar = tqdm(total=n_pseudo)
@@ -195,57 +85,6 @@
         for result in pool.imap_unordered(func, range(n_pseudo)):
             results.append(result)
             pbar.update()
-=======
-    # define decoding model
-    model = Pipeline(
-        [
-            ("scaler", StandardScaler()),
-            ("clf", LinearSVC()),
-        ]
-    )
-    cv = StratifiedKFold()
-
-    # generate random pseudo-population
-    pseudo = {
-        neuron: df.groupby(variable_col).sample(n=min_trials).reset_index(drop=True)
-        for neuron, df in data.items()
-    }
-
-    # select random subset of neurons
-    neurons = list(pseudo.keys())
-    if subsample_ratio < 1:
-        to_remove = np.random.choice(
-            neurons,
-            size=int((1 - subsample_ratio) * len(neurons)),
-            replace=False,
-        )
-        pseudo = {
-            neuron: df for neuron, df in pseudo.items() if neuron not in to_remove
-        }
-
-    # estimate accuracies across each pair of spike windows
-    for window1 in spike_rate_cols:
-        # gather base data
-        X_base, y = {}, None
-        for neuron, df in pseudo.items():
-            X_base[neuron] = np.asarray(df[window1])
-            if y is None:
-                y = df[variable_col]
-        X_base = pd.DataFrame(X_base)
-
-        # estimate accuracies for each other spike window
-        for window2 in spike_rate_cols:
-            if skip_self and window1 == window2:
-                continue
-
-            name = f"{window1} → {window2}"
-
-            # gather comparison data
-            X_other = {}
-            for neuron, df in pseudo.items():
-                X_other[neuron] = np.asarray(df[window2])
-            X_other = pd.DataFrame(X_other)
->>>>>>> ae9f4d86
 
     # gather results
     for acc, null in results:
@@ -273,6 +112,7 @@
     neuron_col: str,
     min_trials: int | None = None,
     n_pseudo: int = 250,
+    subsample_ratio: float = 1.0,
     subsample_ratio: float = 1.0,
     n_permute: int = 10,
     skip_self: bool = False,
@@ -342,7 +182,6 @@
     null_accuracies = defaultdict(list)
 
     # start analysis
-<<<<<<< HEAD
     with mp.Pool(n_jobs) as pool:
         pbar = tqdm(total=n_pseudo)
         results = []
@@ -359,19 +198,6 @@
         for result in pool.imap_unordered(func, range(n_pseudo)):
             results.append(result)
             pbar.update()
-=======
-    results = process_map(
-        _pseudo_pop_decode_var_cross_time_helper,
-        [data] * n_pseudo,
-        [spike_rate_cols] * n_pseudo,
-        [variable_col] * n_pseudo,
-        [min_trials] * n_pseudo,
-        [subsample_ratio] * n_pseudo,
-        [n_permute] * n_pseudo,
-        [skip_self] * n_pseudo,
-        max_workers=cpu_count() if n_jobs == -1 else n_jobs,
-    )
->>>>>>> ae9f4d86
 
     # gather results
     for acc, null in results:
@@ -399,6 +225,8 @@
     neuron_col: str,
     min_trials: int | None = None,
     n_pseudo: int = 250,
+    subsample_ratio: float = 1.0,
+    n_splits: int = 5,
     subsample_ratio: float = 1.0,
     n_splits: int = 5,
     n_permute: int = 10,
@@ -432,6 +260,8 @@
         Ratio of neurons to include in pseudo-population.
     n_splits : int, default=5
         Number of cross-validation splits to use.
+    n_splits : int, default=5
+        Number of cross-validation splits to use.
     n_permute : int, default=10
         Number of permutation tests to perform for each pseudo-population.
         If 0, no permuatation test will be performed.
@@ -468,6 +298,7 @@
             ("clf", LinearSVC()),
         ]
     )
+    cv = StratifiedKFold(n_splits=n_splits)
     cv = StratifiedKFold(n_splits=n_splits)
 
     # pre-processing
@@ -511,6 +342,17 @@
                     for neuron, df in pseudo.items()
                     if neuron not in to_remove
                 }
+            if subsample_ratio < 1:
+                to_remove = np.random.choice(
+                    neurons,
+                    size=int((1 - subsample_ratio) * len(neurons)),
+                    replace=False,
+                )
+                pseudo = {
+                    neuron: df
+                    for neuron, df in pseudo.items()
+                    if neuron not in to_remove
+                }
 
             # estimate accuracies for each spike window
             for window in spike_rate_cols:
